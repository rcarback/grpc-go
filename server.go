--- conflicted
+++ resolved
@@ -122,28 +122,17 @@
 	inTapHandle           tap.ServerInHandle
 	statsHandler          stats.Handler
 	maxConcurrentStreams  uint32
-<<<<<<< HEAD
 	maxReceiveMessageSize int
 	maxSendMessageSize    int
-=======
->>>>>>> ffa4ec7d
 	useHandlerImpl        bool // use http.Handler-based server
 	unknownStreamDesc     *StreamDesc
 	keepaliveParams       keepalive.ServerParameters
 	keepalivePolicy       keepalive.EnforcementPolicy
-<<<<<<< HEAD
-}
-
-// A ServerOption sets options.
-=======
 	initialWindowSize     int32
 	initialConnWindowSize int32
 }
 
-var defaultMaxMsgSize = 1024 * 1024 * 4 // use 4MB as the default message size limit
-
 // A ServerOption sets options such as credentials, codec and keepalive parameters, etc.
->>>>>>> ffa4ec7d
 type ServerOption func(*options)
 
 // InitialWindowSize returns a ServerOption that sets window size for stream.
